--- conflicted
+++ resolved
@@ -391,11 +391,7 @@
                                gint column,
                                GValue *value )
 {
-<<<<<<< HEAD
-    GSequenceIter* l;
-=======
     GSequenceIter* item_it;
->>>>>>> 8962a2d5
     FmFolderModel* model = FM_FOLDER_MODEL(tree_model);
 
     g_return_if_fail (FM_IS_FOLDER_MODEL (tree_model));
@@ -404,13 +400,8 @@
 
     g_value_init(value, column_types[column] );
 
-<<<<<<< HEAD
-    l = (GSequenceIter*)iter->user_data;
-    g_return_if_fail ( l != NULL );
-=======
     item_it = (GSequenceIter*) iter->user_data;
     g_return_if_fail ( item_it != NULL );
->>>>>>> 8962a2d5
 
     FmFolderItem* item = (FmFolderItem*) g_sequence_get( item_it );
     FmFileInfo* info = item->inf;
