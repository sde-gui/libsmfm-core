--- conflicted
+++ resolved
@@ -53,7 +53,6 @@
 
 libfm_gtk_SOURCES = \
 	$(exo_SOURCES) \
-<<<<<<< HEAD
 	gtk/fm-folder-view.c \
 	gtk/fm-folder-model.c \
 	gtk/fm-path-entry.c \
@@ -61,28 +60,12 @@
 	gtk/fm-file-properties.c \
 	gtk/fm-clipboard.c \
 	gtk/fm-progress-dlg.c \
-	gtk/fm-file-ops.c \
 	gtk/fm-icon-pixbuf.c \
 	gtk/fm-cell-renderer-text.c \
 	gtk/fm-dnd-src.c \
 	gtk/fm-dnd-dest.c \
 	gtk/fm-gtk-utils.c \
 	gtk/fm-gtk-marshal.c \
-=======
-	gtk/fm-folder-view.c gtk/fm-folder-view.h \
-	gtk/fm-folder-model.c gtk/fm-folder-model.h \
-	gtk/fm-path-entry.c gtk/fm-path-entry.h \
-	gtk/fm-file-menu.c gtk/fm-file-menu.h \
-	gtk/fm-file-properties.c gtk/fm-file-properties.h \
-	gtk/fm-clipboard.c gtk/fm-clipboard.h \
-	gtk/fm-progress-dlg.c gtk/fm-progress-dlg.h \
-	gtk/fm-icon-pixbuf.c gtk/fm-icon-pixbuf.h \
-	gtk/fm-cell-renderer-text.c gtk/fm-cell-renderer-text.h \
-	gtk/fm-dnd-src.c gtk/fm-dnd-src.h \
-	gtk/fm-dnd-dest.c gtk/fm-dnd-dest.h \
-	gtk/fm-gtk-utils.c gtk/fm-gtk-utils.h \
-	gtk/fm-gtk-marshal.c gtk/fm-gtk-marshal.h \
->>>>>>> a7eae22e
 	$(NULL)
 
 LIBFM_INCLUDES = \
@@ -113,7 +96,6 @@
 	gtk/fm-file-properties.h \
 	gtk/fm-clipboard.h \
 	gtk/fm-progress-dlg.h \
-	gtk/fm-file-ops.h \
 	gtk/fm-icon-pixbuf.h \
 	gtk/fm-cell-renderer-text.h \
 	gtk/fm-dnd-src.h \
